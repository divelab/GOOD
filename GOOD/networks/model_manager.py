r"""A module that is consist of a GNN model loader and model configuration function.
"""

import torch

from GOOD import register
from GOOD.utils.config_reader import Union, CommonArgs, Munch
from GOOD.utils.initial import reset_random_seed


def load_model(name: str, config: Union[CommonArgs, Munch]) -> torch.nn.Module:
    r"""
    A model loader.
    Args:
        name (str): Name of the chosen GNN.
        config (Union[CommonArgs, Munch]): Please refer to specific GNNs for required configs and formats.

    Returns:
        A instantiated GNN model.

    """
    try:
        reset_random_seed(config)
        model = register.models[name](config)
    except KeyError as e:
        print(f'#E#Model {name} dose not exist.')
        raise e
    return model


<<<<<<< HEAD
from GOOD.utils.config_reader import Union, CommonArgs, Munch


def config_model(model: torch.nn.Module, mode: str, config: Union[CommonArgs, Munch], load_param=False):
    r"""
    A model configuration utility. Responsible for transiting model from CPU -> GPU and loading checkpoints.
    Args:
        model (torch.nn.Module): The GNN object.
        mode (str): 'train' or 'test'.
        config (Union[CommonArgs, Munch]): Only for project use. Please resort to the source code for required arguments.
        load_param: When True, loading test checkpoint will load parameters to the GNN model.

    Returns:
        Test score and loss if mode=='test'.
    """
    model.to(config.device)
    model.train()

    # load checkpoint
    if mode == 'train' and config.train.tr_ctn:
        if config.train.ctn_epoch != 0:
            ckpt = torch.load(os.path.join(config.ckpt_dir, f'{config.train.ctn_epoch}.ckpt'), map_location=config.device)
        else:
            ckpt = torch.load(os.path.join(config.ckpt_dir, f'last.ckpt'), map_location=config.device)
        model.load_state_dict(ckpt['state_dict'])
        best_ckpt = torch.load(os.path.join(config.ckpt_dir, f'best.ckpt'), map_location=config.device)
        config.metric.best_stat['score'] = best_ckpt['val_score']
        config.metric.best_stat['loss'] = best_ckpt['val_loss']
        config.train.ctn_epoch = ckpt['epoch'] + 1
        config.other_saved = ckpt.get('others')
        print(f'#IN#Continue training from Epoch {ckpt["epoch"]}...')

    if mode == 'test':
        try:
            ckpt = torch.load(config.test_ckpt, map_location=config.device)
        except FileNotFoundError:
            print(f'#E#Checkpoint not found at {os.path.abspath(config.test_ckpt)}')
            exit(1)
        if os.path.exists(config.id_test_ckpt):
            id_ckpt = torch.load(config.id_test_ckpt, map_location=config.device)
            # model.load_state_dict(id_ckpt['state_dict'])
            print(f'#IN#Loading best In-Domain Checkpoint {id_ckpt["epoch"]}...')
            print(f'#IN#Checkpoint {id_ckpt["epoch"]}: \n-----------------------------------\n'
                  f'Train {config.metric.score_name}: {id_ckpt["train_score"]:.4f}\n'
                  f'Train Loss: {id_ckpt["train_loss"].item():.4f}\n'
                  f'ID Validation {config.metric.score_name}: {id_ckpt["id_val_score"]:.4f}\n'
                  f'ID Validation Loss: {id_ckpt["id_val_loss"].item():.4f}\n'
                  f'ID Test {config.metric.score_name}: {id_ckpt["id_test_score"]:.4f}\n'
                  f'ID Test Loss: {id_ckpt["id_test_loss"].item():.4f}\n'
                  f'OOD Validation {config.metric.score_name}: {id_ckpt["val_score"]:.4f}\n'
                  f'OOD Validation Loss: {id_ckpt["val_loss"].item():.4f}\n'
                  f'OOD Test {config.metric.score_name}: {id_ckpt["test_score"]:.4f}\n'
                  f'OOD Test Loss: {id_ckpt["test_loss"].item():.4f}\n')
            print(f'#IN#Loading best Out-of-Domain Checkpoint {ckpt["epoch"]}...')
            print(f'#IN#Checkpoint {ckpt["epoch"]}: \n-----------------------------------\n'
                  f'Train {config.metric.score_name}: {ckpt["train_score"]:.4f}\n'
                  f'Train Loss: {ckpt["train_loss"].item():.4f}\n'
                  f'ID Validation {config.metric.score_name}: {ckpt["id_val_score"]:.4f}\n'
                  f'ID Validation Loss: {ckpt["id_val_loss"].item():.4f}\n'
                  f'ID Test {config.metric.score_name}: {ckpt["id_test_score"]:.4f}\n'
                  f'ID Test Loss: {ckpt["id_test_loss"].item():.4f}\n'
                  f'OOD Validation {config.metric.score_name}: {ckpt["val_score"]:.4f}\n'
                  f'OOD Validation Loss: {ckpt["val_loss"].item():.4f}\n'
                  f'OOD Test {config.metric.score_name}: {ckpt["test_score"]:.4f}\n'
                  f'OOD Test Loss: {ckpt["test_loss"].item():.4f}\n')

            print(f'#IN#ChartInfo {id_ckpt["id_test_score"]:.4f} {id_ckpt["test_score"]:.4f} '
                  f'{ckpt["id_test_score"]:.4f} {ckpt["test_score"]:.4f} {ckpt["val_score"]:.4f}', end='')

        else:
            print(f'#IN#No In-Domain checkpoint.')
            # model.load_state_dict(ckpt['state_dict'])
            print(f'#IN#Loading best Checkpoint {ckpt["epoch"]}...')
            print(f'#IN#Checkpoint {ckpt["epoch"]}: \n-----------------------------------\n'
                  f'Train {config.metric.score_name}: {ckpt["train_score"]:.4f}\n'
                  f'Train Loss: {ckpt["train_loss"].item():.4f}\n'
                  f'Validation {config.metric.score_name}: {ckpt["val_score"]:.4f}\n'
                  f'Validation Loss: {ckpt["val_loss"].item():.4f}\n'
                  f'Test {config.metric.score_name}: {ckpt["test_score"]:.4f}\n'
                  f'Test Loss: {ckpt["test_loss"].item():.4f}\n')

            print(
                f'#IN#ChartInfo {ckpt["test_score"]:.4f} {ckpt["val_score"]:.4f}', end='')
        if load_param:
            if config.ood.ood_alg != 'EERM':
                model.load_state_dict(ckpt['state_dict'])
            else:
                model.gnn.load_state_dict(ckpt['state_dict'])
        config.train.epoch = ckpt['epoch']
        config.other_saved = ckpt.get('others')
        return ckpt["test_score"], ckpt["test_loss"]
=======
>>>>>>> a2dd1107
<|MERGE_RESOLUTION|>--- conflicted
+++ resolved
@@ -28,97 +28,3 @@
     return model
 
 
-<<<<<<< HEAD
-from GOOD.utils.config_reader import Union, CommonArgs, Munch
-
-
-def config_model(model: torch.nn.Module, mode: str, config: Union[CommonArgs, Munch], load_param=False):
-    r"""
-    A model configuration utility. Responsible for transiting model from CPU -> GPU and loading checkpoints.
-    Args:
-        model (torch.nn.Module): The GNN object.
-        mode (str): 'train' or 'test'.
-        config (Union[CommonArgs, Munch]): Only for project use. Please resort to the source code for required arguments.
-        load_param: When True, loading test checkpoint will load parameters to the GNN model.
-
-    Returns:
-        Test score and loss if mode=='test'.
-    """
-    model.to(config.device)
-    model.train()
-
-    # load checkpoint
-    if mode == 'train' and config.train.tr_ctn:
-        if config.train.ctn_epoch != 0:
-            ckpt = torch.load(os.path.join(config.ckpt_dir, f'{config.train.ctn_epoch}.ckpt'), map_location=config.device)
-        else:
-            ckpt = torch.load(os.path.join(config.ckpt_dir, f'last.ckpt'), map_location=config.device)
-        model.load_state_dict(ckpt['state_dict'])
-        best_ckpt = torch.load(os.path.join(config.ckpt_dir, f'best.ckpt'), map_location=config.device)
-        config.metric.best_stat['score'] = best_ckpt['val_score']
-        config.metric.best_stat['loss'] = best_ckpt['val_loss']
-        config.train.ctn_epoch = ckpt['epoch'] + 1
-        config.other_saved = ckpt.get('others')
-        print(f'#IN#Continue training from Epoch {ckpt["epoch"]}...')
-
-    if mode == 'test':
-        try:
-            ckpt = torch.load(config.test_ckpt, map_location=config.device)
-        except FileNotFoundError:
-            print(f'#E#Checkpoint not found at {os.path.abspath(config.test_ckpt)}')
-            exit(1)
-        if os.path.exists(config.id_test_ckpt):
-            id_ckpt = torch.load(config.id_test_ckpt, map_location=config.device)
-            # model.load_state_dict(id_ckpt['state_dict'])
-            print(f'#IN#Loading best In-Domain Checkpoint {id_ckpt["epoch"]}...')
-            print(f'#IN#Checkpoint {id_ckpt["epoch"]}: \n-----------------------------------\n'
-                  f'Train {config.metric.score_name}: {id_ckpt["train_score"]:.4f}\n'
-                  f'Train Loss: {id_ckpt["train_loss"].item():.4f}\n'
-                  f'ID Validation {config.metric.score_name}: {id_ckpt["id_val_score"]:.4f}\n'
-                  f'ID Validation Loss: {id_ckpt["id_val_loss"].item():.4f}\n'
-                  f'ID Test {config.metric.score_name}: {id_ckpt["id_test_score"]:.4f}\n'
-                  f'ID Test Loss: {id_ckpt["id_test_loss"].item():.4f}\n'
-                  f'OOD Validation {config.metric.score_name}: {id_ckpt["val_score"]:.4f}\n'
-                  f'OOD Validation Loss: {id_ckpt["val_loss"].item():.4f}\n'
-                  f'OOD Test {config.metric.score_name}: {id_ckpt["test_score"]:.4f}\n'
-                  f'OOD Test Loss: {id_ckpt["test_loss"].item():.4f}\n')
-            print(f'#IN#Loading best Out-of-Domain Checkpoint {ckpt["epoch"]}...')
-            print(f'#IN#Checkpoint {ckpt["epoch"]}: \n-----------------------------------\n'
-                  f'Train {config.metric.score_name}: {ckpt["train_score"]:.4f}\n'
-                  f'Train Loss: {ckpt["train_loss"].item():.4f}\n'
-                  f'ID Validation {config.metric.score_name}: {ckpt["id_val_score"]:.4f}\n'
-                  f'ID Validation Loss: {ckpt["id_val_loss"].item():.4f}\n'
-                  f'ID Test {config.metric.score_name}: {ckpt["id_test_score"]:.4f}\n'
-                  f'ID Test Loss: {ckpt["id_test_loss"].item():.4f}\n'
-                  f'OOD Validation {config.metric.score_name}: {ckpt["val_score"]:.4f}\n'
-                  f'OOD Validation Loss: {ckpt["val_loss"].item():.4f}\n'
-                  f'OOD Test {config.metric.score_name}: {ckpt["test_score"]:.4f}\n'
-                  f'OOD Test Loss: {ckpt["test_loss"].item():.4f}\n')
-
-            print(f'#IN#ChartInfo {id_ckpt["id_test_score"]:.4f} {id_ckpt["test_score"]:.4f} '
-                  f'{ckpt["id_test_score"]:.4f} {ckpt["test_score"]:.4f} {ckpt["val_score"]:.4f}', end='')
-
-        else:
-            print(f'#IN#No In-Domain checkpoint.')
-            # model.load_state_dict(ckpt['state_dict'])
-            print(f'#IN#Loading best Checkpoint {ckpt["epoch"]}...')
-            print(f'#IN#Checkpoint {ckpt["epoch"]}: \n-----------------------------------\n'
-                  f'Train {config.metric.score_name}: {ckpt["train_score"]:.4f}\n'
-                  f'Train Loss: {ckpt["train_loss"].item():.4f}\n'
-                  f'Validation {config.metric.score_name}: {ckpt["val_score"]:.4f}\n'
-                  f'Validation Loss: {ckpt["val_loss"].item():.4f}\n'
-                  f'Test {config.metric.score_name}: {ckpt["test_score"]:.4f}\n'
-                  f'Test Loss: {ckpt["test_loss"].item():.4f}\n')
-
-            print(
-                f'#IN#ChartInfo {ckpt["test_score"]:.4f} {ckpt["val_score"]:.4f}', end='')
-        if load_param:
-            if config.ood.ood_alg != 'EERM':
-                model.load_state_dict(ckpt['state_dict'])
-            else:
-                model.gnn.load_state_dict(ckpt['state_dict'])
-        config.train.epoch = ckpt['epoch']
-        config.other_saved = ckpt.get('others')
-        return ckpt["test_score"], ckpt["test_loss"]
-=======
->>>>>>> a2dd1107
