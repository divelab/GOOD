r"""An important training utils file for optimizers, schedulers, checkpoint saving, training data filters.
"""
import datetime
import os
import shutil
from typing import Union

import torch
from munch import Munch
from torch import Tensor
from torch.nn.functional import gumbel_softmax
from torch_geometric.data import Batch

from GOOD.utils.args import CommonArgs


class TrainHelper(object):
    r"""
    Training utils for optimizers, schedulers, checkpoint saving.
    """

    def __init__(self):
        self.optimizer: torch.optim.Adam = None
        self.scheduler: torch.optim.lr_scheduler._LRScheduler = None
        self.model: torch.nn.Module = None

    def set_up(self, model, config: Union[CommonArgs, Munch]):
        r"""
        Training setup of optimizer and scheduler

        Args:
            model (dict): model for setup
            config (Union[CommonArgs, Munch]): munchified dictionary of args (:obj:`config.train.lr`, :obj:`config.metric`, :obj:`config.train.mile_stones`)

        Returns:
            None

        """
        self.model: torch.nn.Module = model
        self.optimizer = torch.optim.Adam(self.model.parameters(), lr=config.train.lr,
                                          weight_decay=config.train.weight_decay)
        self.scheduler = torch.optim.lr_scheduler.MultiStepLR(self.optimizer, milestones=config.train.mile_stones,
                                                              gamma=0.1)

    def save_epoch(self, epoch: int, train_stat: dir, id_val_stat: dir, id_test_stat: dir, val_stat: dir,
                   test_stat: dir, config: Union[CommonArgs, Munch]):
        r"""
        Training util for checkpoint saving.

        Args:
            epoch (int): epoch number
            train_stat (dir): train statistics
            id_val_stat (dir): in-domain validation statistics
            id_test_stat (dir): in-domain test statistics
            val_stat (dir): ood validation statistics
            test_stat (dir): ood test statistics
            config (Union[CommonArgs, Munch]): munchified dictionary of args (:obj:`config.ckpt_dir`, :obj:`config.dataset`, :obj:`config.train`, :obj:`config.model`, :obj:`config.metric`, :obj:`config.log_path`, :obj:`config.ood`)

        Returns:
            None

        """
        state_dict = self.model.state_dict() if config.ood.ood_alg != 'EERM' else self.model.gnn.state_dict()
        ckpt = {
            'state_dict': state_dict,
            'train_score': train_stat['score'],
            'train_loss': train_stat['loss'],
            'id_val_score': id_val_stat['score'],
            'id_val_loss': id_val_stat['loss'],
            'id_test_score': id_test_stat['score'],
            'id_test_loss': id_test_stat['loss'],
            'val_score': val_stat['score'],
            'val_loss': val_stat['loss'],
            'test_score': test_stat['score'],
            'test_loss': test_stat['loss'],
            'time': datetime.datetime.now().strftime('%b%d %Hh %M:%S'),
            'model': {
                'model name': f'{config.model.model_name} {config.model.model_level} layers',
                'dim_hidden': config.model.dim_hidden,
                'dim_ffn': config.model.dim_ffn,
                'global pooling': config.model.global_pool
            },
            'dataset': config.dataset.dataset_name,
            'train': {
                'weight_decay': config.train.weight_decay,
                'learning_rate': config.train.lr,
                'mile stone': config.train.mile_stones,
                'shift_type': config.dataset.shift_type,
                'Batch size': f'{config.train.train_bs}, {config.train.val_bs}, {config.train.test_bs}'
            },
            'OOD': {
                'OOD alg': config.ood.ood_alg,
                'OOD param': config.ood.ood_param,
                'number of environments': config.dataset.num_envs
            },
            'log file': config.log_path,
            'epoch': epoch,
            'max epoch': config.train.max_epoch,
            'others': config.other_saved
        }
        if not (config.metric.best_stat['score'] is None or config.metric.lower_better * val_stat[
            'score'] < config.metric.lower_better *
                config.metric.best_stat['score']
                or (id_val_stat.get('score') and (
                        config.metric.id_best_stat['score'] is None or config.metric.lower_better * id_val_stat[
                    'score'] < config.metric.lower_better * config.metric.id_best_stat['score']))
                or epoch % config.train.save_gap == 0):
            return

        if not os.path.exists(config.ckpt_dir):
            os.makedirs(config.ckpt_dir)
            print(f'#W#Directory does not exists. Have built it automatically.\n'
                  f'{os.path.abspath(config.ckpt_dir)}')
        saved_file = os.path.join(config.ckpt_dir, f'{epoch}.ckpt')
        torch.save(ckpt, saved_file)
        shutil.copy(saved_file, os.path.join(config.ckpt_dir, f'last.ckpt'))

        # --- In-Domain checkpoint ---
        if id_val_stat.get('score') and (
                config.metric.id_best_stat['score'] is None or config.metric.lower_better * id_val_stat[
            'score'] < config.metric.lower_better * config.metric.id_best_stat['score']):
            config.metric.id_best_stat['score'] = id_val_stat['score']
            config.metric.id_best_stat['loss'] = id_val_stat['loss']
            shutil.copy(saved_file, os.path.join(config.ckpt_dir, f'id_best.ckpt'))
            print('#IM#Saved a new best In-Domain checkpoint.')

        # --- Out-Of-Domain checkpoint ---
        # if id_val_stat.get('score'):
        #     if not (config.metric.lower_better * id_val_stat['score'] < config.metric.lower_better * val_stat['score']):
        #         return
<<<<<<< HEAD
        if config.metric.best_stat['score'] is None or config.metric.lower_better * val_stat[
            'score'] < config.metric.lower_better * \
=======
        if config.metric.best_stat['score'] is None or config.metric.lower_better * val_stat['score'] < config.metric.lower_better * \
>>>>>>> 482599e1
                config.metric.best_stat['score']:
        # if config.metric.best_stat['score'] is None or val_stat['loss'] < config.metric.best_stat['loss']:
            config.metric.best_stat['score'] = val_stat['score']
            config.metric.best_stat['loss'] = val_stat['loss']
            shutil.copy(saved_file, os.path.join(config.ckpt_dir, f'best.ckpt'))
            print('#IM#Saved a new best checkpoint.')


def nan2zero_get_mask(data, task, config: Union[CommonArgs, Munch]):
    r"""
    Training data filter masks to process NAN.

    Args:
        data (Batch): input data
        task (str): mask function type
        config (Union[CommonArgs, Munch]): munchified dictionary of args (:obj:`config.model.model_level`)

    Returns (Tensor):
        [mask (Tensor) - NAN masks for data formats, targets (Tensor) - input labels]

    """
    if config.model.model_level == 'node':
        if 'train' in task:
            mask = data.train_mask
        elif task == 'id_val':
            mask = data.get('id_val_mask')
        elif task == 'id_test':
            mask = data.get('id_test_mask')
        elif task == 'val':
            mask = data.val_mask
        elif task == 'test':
            mask = data.test_mask
        else:
            raise ValueError(f'Task should be train/id_val/id_test/val/test, but got {task}.')
    else:
        mask = ~torch.isnan(data.y)
    if mask is None:
        return None, None
    targets = torch.clone(data.y).detach()
    targets[~mask] = 0

    return mask, targets


<<<<<<< HEAD
def gumbel_sigmoid(logits: Tensor, tau: float = 1) -> Tensor:
    r"""
    Gumbel sigmoid trick.

    Implemented by using gumbel_softmax from PyTorch.
    Args:
        logits (Tensor): The logits input before sigmoid function.
        tau (float): The temperature of gumbel-sigmoid. Default 1.

    Returns: Gumbel softly sampled mask.

    """
    return gumbel_softmax(torch.stack([logits, torch.zeros_like(logits)], dim=0), dim=0, tau=tau)[0]


=======
>>>>>>> 482599e1
def at_stage(i, config):
    r"""
    Test if the current training stage at stage i.

    Args:
        i: Stage that is possibly 1, 2, 3, ...
        config: config object.

    Returns: At stage i.

    """
    if i - 1 < 0:
        raise ValueError(f"Stage i must be equal or larger than 0, but got {i}.")
    if i > len(config.train.stage_stones):
        raise ValueError(f"Stage i should be smaller than the largest stage {len(config.train.stage_stones)},"
                         f"but got {i}.")
    if i - 2 < 0:
<<<<<<< HEAD
        return config.train.epoch <= config.train.stage_stones[i - 1]
    else:
        return config.train.stage_stones[i - 2] < config.train.epoch <= config.train.stage_stones[i - 1]
=======
        return config.train.epoch < config.train.stage_stones[i - 1]
    else:
        return config.train.stage_stones[i - 2] <= config.train.epoch < config.train.stage_stones[i - 1]
>>>>>>> 482599e1
<|MERGE_RESOLUTION|>--- conflicted
+++ resolved
@@ -98,8 +98,7 @@
             'max epoch': config.train.max_epoch,
             'others': config.other_saved
         }
-        if not (config.metric.best_stat['score'] is None or config.metric.lower_better * val_stat[
-            'score'] < config.metric.lower_better *
+        if not (config.metric.best_stat['score'] is None or config.metric.lower_better * val_stat['score'] < config.metric.lower_better *
                 config.metric.best_stat['score']
                 or (id_val_stat.get('score') and (
                         config.metric.id_best_stat['score'] is None or config.metric.lower_better * id_val_stat[
@@ -116,8 +115,7 @@
         shutil.copy(saved_file, os.path.join(config.ckpt_dir, f'last.ckpt'))
 
         # --- In-Domain checkpoint ---
-        if id_val_stat.get('score') and (
-                config.metric.id_best_stat['score'] is None or config.metric.lower_better * id_val_stat[
+        if id_val_stat.get('score') and (config.metric.id_best_stat['score'] is None or config.metric.lower_better * id_val_stat[
             'score'] < config.metric.lower_better * config.metric.id_best_stat['score']):
             config.metric.id_best_stat['score'] = id_val_stat['score']
             config.metric.id_best_stat['loss'] = id_val_stat['loss']
@@ -128,14 +126,9 @@
         # if id_val_stat.get('score'):
         #     if not (config.metric.lower_better * id_val_stat['score'] < config.metric.lower_better * val_stat['score']):
         #         return
-<<<<<<< HEAD
         if config.metric.best_stat['score'] is None or config.metric.lower_better * val_stat[
             'score'] < config.metric.lower_better * \
-=======
-        if config.metric.best_stat['score'] is None or config.metric.lower_better * val_stat['score'] < config.metric.lower_better * \
->>>>>>> 482599e1
                 config.metric.best_stat['score']:
-        # if config.metric.best_stat['score'] is None or val_stat['loss'] < config.metric.best_stat['loss']:
             config.metric.best_stat['score'] = val_stat['score']
             config.metric.best_stat['loss'] = val_stat['loss']
             shutil.copy(saved_file, os.path.join(config.ckpt_dir, f'best.ckpt'))
@@ -178,7 +171,6 @@
     return mask, targets
 
 
-<<<<<<< HEAD
 def gumbel_sigmoid(logits: Tensor, tau: float = 1) -> Tensor:
     r"""
     Gumbel sigmoid trick.
@@ -194,8 +186,6 @@
     return gumbel_softmax(torch.stack([logits, torch.zeros_like(logits)], dim=0), dim=0, tau=tau)[0]
 
 
-=======
->>>>>>> 482599e1
 def at_stage(i, config):
     r"""
     Test if the current training stage at stage i.
@@ -213,12 +203,6 @@
         raise ValueError(f"Stage i should be smaller than the largest stage {len(config.train.stage_stones)},"
                          f"but got {i}.")
     if i - 2 < 0:
-<<<<<<< HEAD
         return config.train.epoch <= config.train.stage_stones[i - 1]
     else:
-        return config.train.stage_stones[i - 2] < config.train.epoch <= config.train.stage_stones[i - 1]
-=======
-        return config.train.epoch < config.train.stage_stones[i - 1]
-    else:
-        return config.train.stage_stones[i - 2] <= config.train.epoch < config.train.stage_stones[i - 1]
->>>>>>> 482599e1
+        return config.train.stage_stones[i - 2] < config.train.epoch <= config.train.stage_stones[i - 1]